--- conflicted
+++ resolved
@@ -15,14 +15,6 @@
 from urllib.parse import urlparse
 
 import schedule
-<<<<<<< HEAD
-
-from robo_manip_baselines.common import camel_to_snake
-
-LOCK_FILE_PATH = str(
-    Path("/tmp")
-    / f"{'_'.join(Path(__file__).resolve().parts[-4:-1] + (Path(__file__).resolve().stem,))}.lock"
-=======
 import yaml
 
 JSON_STATIC_METADATA_KEYS = [
@@ -53,7 +45,6 @@
 ]
 JOB_ALL_PARAM_KEYS = list(
     dict.fromkeys(JOB_BASE_PARAM_KEYS + AUTOEVAL_EXECUTE_PARAM_KEYS)
->>>>>>> 961ffec1
 )
 JSON_INVOCATION_REGISTER_KEYS = JSON_STATIC_METADATA_KEYS + JOB_ALL_PARAM_KEYS
 
@@ -583,8 +574,6 @@
             )
 
 
-<<<<<<< HEAD
-=======
 def camel_to_snake(name):
     """Converts camelCase or PascalCase to snake_case (also converts the first letter to lowercase)"""
     name = re.sub(
@@ -615,7 +604,6 @@
     )
 
 
->>>>>>> 961ffec1
 def parse_argument():
     """Parse and return the command-line arguments."""
 
