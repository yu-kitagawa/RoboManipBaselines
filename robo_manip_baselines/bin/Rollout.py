import argparse
import importlib
import importlib.util
import os
import re
import sys

import yaml


def camel_to_snake(name):
    """Converts camelCase or PascalCase to snake_case (also converts the first letter to lowercase)"""
    name = re.sub(
        r"([a-z0-9])([A-Z])", r"\1_\2", name
    )  # Insert '_' between a lowercase/number and an uppercase letter
    name = re.sub(
        r"([A-Z]+)([A-Z][a-z])", r"\1_\2", name
    )  # Insert '_' between consecutive uppercase letters followed by a lowercase letter
    name = name[0].lower() + name[1:]  # Convert the first letter to lowercase
    return name.lower()


def main():
    env_utils_spec = importlib.util.spec_from_file_location(
        "EnvUtils",
        os.path.join(os.path.dirname(__file__), "..", "common/utils/EnvUtils.py"),
    )
    env_utils_module = importlib.util.module_from_spec(env_utils_spec)
    env_utils_spec.loader.exec_module(env_utils_module)

    parser = argparse.ArgumentParser(
        formatter_class=argparse.ArgumentDefaultsHelpFormatter,
        description="This is a meta argument parser for the rollout switching between different policies and environments. The actual arguments are handled by another internal argument parser.",
        fromfile_prefix_chars="@",
        add_help=False,
    )
    parser.add_argument(
        "policy",
        type=str,
        nargs="?",
        default=None,
<<<<<<< HEAD
        choices=["Mlp", "Sarnn", "Act", "DiffusionPolicy", "OpenvlaOft", "Gr00t", "Pi0"],
=======
        choices=["Mlp", "Sarnn", "Act", "MtAct", "DiffusionPolicy"],
>>>>>>> 01a1350e
        help="policy",
    )
    parser.add_argument(
        "env",
        type=str,
        help="environment",
        nargs="?",
        default=None,
        choices=env_utils_module.get_env_names(),
    )
    parser.add_argument("--config", type=str, help="configuration file")
    parser.add_argument(
        "-h", "--help", action="store_true", help="Show this help message and continue"
    )

    args, remaining_argv = parser.parse_known_args()
    sys.argv = [sys.argv[0]] + remaining_argv
    if args.policy is None or args.env is None:
        parser.print_help()
        return
    elif args.help:
        parser.print_help()
        print("\n================================\n")
        sys.argv += ["--help"]

    if "Isaac" in args.env:
        from isaacgym import (
            gymapi,  # noqa: F401
            gymtorch,  # noqa: F401
            gymutil,  # noqa: F401
        )

    # This includes pytorch import, so it must be later than isaac import
    from robo_manip_baselines.common import remove_prefix

    operation_module = importlib.import_module(
        f"robo_manip_baselines.envs.operation.Operation{args.env}"
    )
    OperationEnvClass = getattr(operation_module, f"Operation{args.env}")

    policy_module = importlib.import_module(
        f"robo_manip_baselines.policy.{camel_to_snake(args.policy)}"
    )
    RolloutPolicyClass = getattr(policy_module, f"Rollout{args.policy}")

    # The order of parent classes must not be changed in order to maintain the method resolution order (MRO)
    class Rollout(OperationEnvClass, RolloutPolicyClass):
        @property
        def policy_name(self):
            return remove_prefix(RolloutPolicyClass.__name__, "Rollout")

    if args.config is None:
        config = {}
    else:
        with open(args.config, "r") as f:
            config = yaml.safe_load(f)

    rollout = Rollout(**config)
    rollout.run()


if __name__ == "__main__":
    main()<|MERGE_RESOLUTION|>--- conflicted
+++ resolved
@@ -39,11 +39,7 @@
         type=str,
         nargs="?",
         default=None,
-<<<<<<< HEAD
-        choices=["Mlp", "Sarnn", "Act", "DiffusionPolicy", "OpenvlaOft", "Gr00t", "Pi0"],
-=======
-        choices=["Mlp", "Sarnn", "Act", "MtAct", "DiffusionPolicy"],
->>>>>>> 01a1350e
+        choices=["Mlp", "Sarnn", "Act", "DiffusionPolicy", "OpenvlaOft"],
         help="policy",
     )
     parser.add_argument(
